--- conflicted
+++ resolved
@@ -55,7 +55,6 @@
 
 public class Stats
 {
-<<<<<<< HEAD
     private CommonContext context = null;
     private File cncFile = null;
     private MappedByteBuffer cncByteBuffer = null;
@@ -70,23 +69,12 @@
     private static final int LABEL_SIZE = CountersManager.LABEL_LENGTH;
     private static final int NUM_BASE_STATS = 22;
     private static final int UNREGISTERED_LABEL_SIZE = CountersManager.UNREGISTERED_LABEL_LENGTH;
-=======
-    private final AtomicBuffer labelsBuffer;
-    private final AtomicBuffer valuesBuffer;
-    private final StatsOutput output;
-
-    private static final int NUM_BASE_STATS = 22;
->>>>>>> 0052467a
 
     public Stats(final StatsOutput output) throws Exception
     {
         this.output = output == null ? new StatsConsoleOutput() : output;
 
-<<<<<<< HEAD
         cncFile = CommonContext.newDefaultCncFile();
-=======
-        final File cncFile = CommonContext.newDefaultCncFile();
->>>>>>> 0052467a
 
         final MappedByteBuffer cncByteBuffer = IoUtil.mapExistingFile(cncFile, "cnc");
         final DirectBuffer metaDataBuffer = CncFileDescriptor.createMetaDataBuffer(cncByteBuffer);
@@ -140,11 +128,7 @@
             while ((length = getLength(idx)) != 0)
             {
                 System.out.println(idx);
-<<<<<<< HEAD
                 if (size != UNREGISTERED_LABEL_SIZE)
-=======
-                if (length != CountersManager.UNREGISTERED_LABEL_LENGTH)
->>>>>>> 0052467a
                 {
                     tmpKeys.add(getLabel(idx));
                     tmpVals.add(getValue(idx));
